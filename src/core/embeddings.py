--- conflicted
+++ resolved
@@ -17,11 +17,7 @@
 
 CACHE_FILE = Path(os.getenv("EMBED_CACHE_PATH", "data/emb_cache.pkl"))
 BATCH_SIZE = int(os.getenv("EMBED_BATCH_SIZE", "64"))
-<<<<<<< HEAD
 MAX_EMBED_TOKENS = int(os.getenv("MAX_EMBED_TOKENS", "6000"))
-=======
-EMBED_MAX_TOKENS = int(os.getenv("MAX_EMBED_TOKENS", "6000"))
->>>>>>> 259600d9
 
 
 class EmbeddingService:
@@ -69,15 +65,9 @@
 
     def _request_embeddings(self, texts: Iterable[str]) -> List[List[float]]:
         payload = list(texts)
-<<<<<<< HEAD
         for item in payload:
             if estimate_tokens(item) > MAX_EMBED_TOKENS:
                 raise ValueError("Estimated tokens for embedding input exceed MAX_EMBED_TOKENS")
-=======
-        if self.embed_max_tokens > 0:
-            for text in payload:
-                self.guard.enforce_budget(prompt=text)
->>>>>>> 259600d9
         self.guard.before_request()
         try:
             vectors = self.client.embed_texts(payload)
